{-# LANGUAGE FlexibleInstances     #-}
{-# LANGUAGE GADTs                 #-}
{-# LANGUAGE MonadComprehensions   #-}
{-# LANGUAGE MultiParamTypeClasses #-}
{-# LANGUAGE OverloadedStrings     #-}
{-# LANGUAGE RebindableSyntax      #-}
{-# LANGUAGE TemplateHaskell       #-}
{-# LANGUAGE TypeFamilies          #-}
{-# LANGUAGE UndecidableInstances  #-}
{-# LANGUAGE ViewPatterns          #-}

module Queries.AQuery.Trades
    ( bestProfit
    , last10
    ) where

import qualified Prelude as P
import Database.DSH

--------------------------------------------------------------------------------
-- Schema definition

data Trade = Trade
    { t_price     :: Double
    , t_tid       :: Text
    , t_timestamp :: Integer
    , t_tradeDate :: Integer
    }

deriveDSH ''Trade
deriveTA ''Trade
generateTableSelectors ''Trade

data Portfolio = Portfolio
    { po_pid         :: Integer
    , po_tid         :: Text
    , po_tradedSince :: Integer
    }

deriveDSH ''Portfolio
deriveTA ''Portfolio
generateTableSelectors ''Portfolio

trades :: Q [Trade]
trades = table "trades" $ TableHints [ Key ["t_tid", "t_timestamp"] ] NonEmpty

portfolios :: Q [Portfolio]
portfolios = table "portfolio" $ TableHints [Key ["po_pid"] ] NonEmpty

--------------------------------------------------------------------------------
-- For a given date and stock, compute the best profit obtained by
-- buying the stock and selling it later.

-- | For each list element, compute the minimum of all elements up to
-- the current one.
mins :: (Ord a, QA a) => Q [a] -> Q [a]
mins as = [ minimum [ a' | (view -> (a', i')) <- nas, i' <= i ]
          | let nas = number as
	  , (view -> (a, i)) <- nas
	  ]   

{-

Being able to write the query using a parallel comprehension would be
nice:

maximum [ t_priceQ t - minPrice
        | t        <- trades'
        | minPrice <- mins $ map t_priceQ trades'
        ]


-}



bestProfit :: Text -> Integer -> Q Double
bestProfit stock date = 
    maximum [ t_priceQ t - minPrice
            | (view -> (t, minPrice)) <- zip trades' (mins $ map t_priceQ trades')
            ]
  where
<<<<<<< HEAD
    trades' = filter (\t -> t_tidQ t == toQ stock && t_tradeDateQ t == toQ date) 
=======
    trades' = filter (\t -> t_tidQ t == toQ stock && t_tradeDateQ t == toQ date)
>>>>>>> 72a672c7
              $ sortWith t_timestampQ trades
    
--------------------------------------------------------------------------------
-- Compute the ten last stocks for each quote in a portfolio.

lastn :: QA a => Integer -> Q [a] -> Q [a]
lastn n xs = drop (length xs - toQ n) xs

last10 :: Integer -> Q [(Text, [Double])]
last10 portfolio = 
    map (\(view -> (tid, g)) -> pair tid (map snd $ lastn 10 g))
    $ groupWithKey fst
    [ pair (t_tidQ t) (t_priceQ t)
    | t <- trades
    , p <- portfolios
    , t_tidQ t == po_tidQ p
    , po_pidQ p == toQ portfolio
    ]<|MERGE_RESOLUTION|>--- conflicted
+++ resolved
@@ -80,11 +80,7 @@
             | (view -> (t, minPrice)) <- zip trades' (mins $ map t_priceQ trades')
             ]
   where
-<<<<<<< HEAD
-    trades' = filter (\t -> t_tidQ t == toQ stock && t_tradeDateQ t == toQ date) 
-=======
     trades' = filter (\t -> t_tidQ t == toQ stock && t_tradeDateQ t == toQ date)
->>>>>>> 72a672c7
               $ sortWith t_timestampQ trades
     
 --------------------------------------------------------------------------------
